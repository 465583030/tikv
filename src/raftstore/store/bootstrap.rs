// Copyright 2016 PingCAP, Inc.
//
// Licensed under the Apache License, Version 2.0 (the "License");
// you may not use this file except in compliance with the License.
// You may obtain a copy of the License at
//
//     http://www.apache.org/licenses/LICENSE-2.0
//
// Unless required by applicable law or agreed to in writing, software
// distributed under the License is distributed on an "AS IS" BASIS,
// See the License for the specific language governing permissions and
// limitations under the License.

use rocksdb::{Writable, WriteBatch, DB};
use kvproto::raft_serverpb::{RegionLocalState, StoreIdent};
use kvproto::metapb;
use raftstore::Result;
use super::keys;
use super::engine::{Iterable, Mutable};
use super::peer_storage::{write_initial_apply_state, write_initial_raft_state};
use super::store::Engines;
use util::rocksdb;
use storage::{CF_DEFAULT, CF_RAFT};

const INIT_EPOCH_VER: u64 = 1;
const INIT_EPOCH_CONF_VER: u64 = 1;

// check no any data in range [start_key, end_key)
fn is_range_empty(engine: &DB, cf: &str, start_key: &[u8], end_key: &[u8]) -> Result<bool> {
    let mut count: u32 = 0;
    try!(engine.scan_cf(cf, start_key, end_key, false, &mut |_, _| {
        count += 1;
        Ok(false)
    }));

    Ok(count == 0)
}

// Bootstrap the store, the DB for this store must be empty and has no data.
pub fn bootstrap_store(engines: &Engines, cluster_id: u64, store_id: u64) -> Result<()> {
    let mut ident = StoreIdent::new();

    if !try!(is_range_empty(
        &engines.kv_engine,
        CF_DEFAULT,
        keys::MIN_KEY,
        keys::MAX_KEY
    )) {
        return Err(box_err!("kv store is not empty and has already had data."));
    }

    if !try!(is_range_empty(
        &engines.raft_engine,
        CF_DEFAULT,
        keys::MIN_KEY,
        keys::MAX_KEY
    )) {
        return Err(box_err!(
            "raft store is not empty and has already had data."
        ));
    }

    let ident_key = keys::store_ident_key();

    ident.set_cluster_id(cluster_id);
    ident.set_store_id(store_id);

    try!(engines.kv_engine.put_msg(&ident_key, &ident));
<<<<<<< HEAD
    try!(engines.kv_engine.flush_wal(true));
=======
    try!(engines.kv_engine.sync_wal());
>>>>>>> 61eb812d
    Ok(())
}

// Write first region meta and prepare state.
pub fn write_prepare_bootstrap(engines: &Engines, region: &metapb::Region) -> Result<()> {
    let mut state = RegionLocalState::new();
    state.set_region(region.clone());

    let wb = WriteBatch::new();
    try!(wb.put_msg(&keys::prepare_bootstrap_key(), region));
    let handle = try!(rocksdb::get_cf_handle(&engines.kv_engine, CF_RAFT));
    try!(wb.put_msg_cf(
        handle,
        &keys::region_state_key(region.get_id()),
        &state
    ));
    try!(write_initial_apply_state(
        &engines.kv_engine,
        &wb,
        region.get_id()
    ));
    try!(engines.kv_engine.write(wb));
<<<<<<< HEAD
    try!(engines.kv_engine.flush_wal(true));
=======
    try!(engines.kv_engine.sync_wal());
>>>>>>> 61eb812d

    let raft_wb = WriteBatch::new();
    try!(write_initial_raft_state(&raft_wb, region.get_id()));
    try!(engines.raft_engine.write(raft_wb));
    try!(engines.raft_engine.sync_wal());
    Ok(())
}

// Clear first region meta and prepare state.
pub fn clear_prepare_bootstrap(engines: &Engines, region_id: u64) -> Result<()> {
    try!(engines.raft_engine.delete(&keys::raft_state_key(region_id)));
    try!(engines.raft_engine.sync_wal());

    let wb = WriteBatch::new();
    try!(wb.delete(&keys::prepare_bootstrap_key()));
    // should clear raft initial state too.
    let handle = try!(rocksdb::get_cf_handle(&engines.kv_engine, CF_RAFT));
    try!(wb.delete_cf(handle, &keys::region_state_key(region_id)));
    try!(wb.delete_cf(handle, &keys::apply_state_key(region_id)));
<<<<<<< HEAD

    try!(engines.raft_engine.delete(&keys::raft_state_key(region_id)));
    try!(engines.raft_engine.sync_wal());
    try!(engines.kv_engine.write(wb));
    try!(engines.kv_engine.flush_wal(true));
=======
    try!(engines.kv_engine.write(wb));
    try!(engines.kv_engine.sync_wal());
>>>>>>> 61eb812d
    Ok(())
}

// Clear prepare state
pub fn clear_prepare_bootstrap_state(engines: &Engines) -> Result<()> {
    try!(engines.kv_engine.delete(&keys::prepare_bootstrap_key()));
<<<<<<< HEAD
    try!(engines.kv_engine.flush_wal(true));
=======
    try!(engines.kv_engine.sync_wal());
>>>>>>> 61eb812d
    Ok(())
}

// Prepare bootstrap.
pub fn prepare_bootstrap(
    engines: &Engines,
    store_id: u64,
    region_id: u64,
    peer_id: u64,
) -> Result<metapb::Region> {
    let mut region = metapb::Region::new();
    region.set_id(region_id);
    region.set_start_key(keys::EMPTY_KEY.to_vec());
    region.set_end_key(keys::EMPTY_KEY.to_vec());
    region.mut_region_epoch().set_version(INIT_EPOCH_VER);
    region.mut_region_epoch().set_conf_ver(INIT_EPOCH_CONF_VER);

    let mut peer = metapb::Peer::new();
    peer.set_store_id(store_id);
    peer.set_id(peer_id);
    region.mut_peers().push(peer);

    try!(write_prepare_bootstrap(engines, &region));

    Ok(region)
}


#[cfg(test)]
mod tests {
    use std::sync::Arc;
    use tempdir::TempDir;

    use super::*;
    use util::rocksdb;
    use raftstore::store::engine::Peekable;
    use raftstore::store::{keys, Engines};
    use storage::CF_DEFAULT;

    #[test]
    fn test_bootstrap() {
        let path = TempDir::new("var").unwrap();
        let raft_path = path.path().join("raft");
        let kv_engine = Arc::new(
            rocksdb::new_engine(path.path().to_str().unwrap(), &[CF_DEFAULT, CF_RAFT]).unwrap(),
        );
        let raft_engine = Arc::new(
            rocksdb::new_engine(raft_path.to_str().unwrap(), &[CF_DEFAULT]).unwrap(),
        );
        let engines = Engines::new(kv_engine.clone(), raft_engine.clone());

        assert!(bootstrap_store(&engines, 1, 1).is_ok());
        assert!(bootstrap_store(&engines, 1, 1).is_err());

        assert!(prepare_bootstrap(&engines, 1, 1, 1).is_ok());
        assert!(
            kv_engine
                .get_value(&keys::prepare_bootstrap_key())
                .unwrap()
                .is_some()
        );
        assert!(
            kv_engine
                .get_value_cf(CF_RAFT, &keys::region_state_key(1))
                .unwrap()
                .is_some()
        );
        assert!(
            kv_engine
                .get_value_cf(CF_RAFT, &keys::apply_state_key(1))
                .unwrap()
                .is_some()
        );
        assert!(
            raft_engine
                .get_value(&keys::raft_state_key(1))
                .unwrap()
                .is_some()
        );

        assert!(clear_prepare_bootstrap_state(&engines).is_ok());
        assert!(clear_prepare_bootstrap(&engines, 1).is_ok());
        assert!(
            is_range_empty(
                &kv_engine,
                CF_RAFT,
                &keys::region_meta_prefix(1),
                &keys::region_meta_prefix(2)
            ).unwrap()
        );
        assert!(
            is_range_empty(
                &raft_engine,
                CF_DEFAULT,
                &keys::region_raft_prefix(1),
                &keys::region_raft_prefix(2)
            ).unwrap()
        );
    }
}<|MERGE_RESOLUTION|>--- conflicted
+++ resolved
@@ -66,11 +66,7 @@
     ident.set_store_id(store_id);
 
     try!(engines.kv_engine.put_msg(&ident_key, &ident));
-<<<<<<< HEAD
-    try!(engines.kv_engine.flush_wal(true));
-=======
-    try!(engines.kv_engine.sync_wal());
->>>>>>> 61eb812d
+    try!(engines.kv_engine.flush_wal(true));
     Ok(())
 }
 
@@ -93,11 +89,7 @@
         region.get_id()
     ));
     try!(engines.kv_engine.write(wb));
-<<<<<<< HEAD
-    try!(engines.kv_engine.flush_wal(true));
-=======
-    try!(engines.kv_engine.sync_wal());
->>>>>>> 61eb812d
+    try!(engines.kv_engine.flush_wal(true));
 
     let raft_wb = WriteBatch::new();
     try!(write_initial_raft_state(&raft_wb, region.get_id()));
@@ -117,27 +109,15 @@
     let handle = try!(rocksdb::get_cf_handle(&engines.kv_engine, CF_RAFT));
     try!(wb.delete_cf(handle, &keys::region_state_key(region_id)));
     try!(wb.delete_cf(handle, &keys::apply_state_key(region_id)));
-<<<<<<< HEAD
-
-    try!(engines.raft_engine.delete(&keys::raft_state_key(region_id)));
-    try!(engines.raft_engine.sync_wal());
     try!(engines.kv_engine.write(wb));
     try!(engines.kv_engine.flush_wal(true));
-=======
-    try!(engines.kv_engine.write(wb));
-    try!(engines.kv_engine.sync_wal());
->>>>>>> 61eb812d
     Ok(())
 }
 
 // Clear prepare state
 pub fn clear_prepare_bootstrap_state(engines: &Engines) -> Result<()> {
     try!(engines.kv_engine.delete(&keys::prepare_bootstrap_key()));
-<<<<<<< HEAD
-    try!(engines.kv_engine.flush_wal(true));
-=======
-    try!(engines.kv_engine.sync_wal());
->>>>>>> 61eb812d
+    try!(engines.kv_engine.flush_wal(true));
     Ok(())
 }
 
