// Copyright 2017 PingCAP, Inc.
//
// Licensed under the Apache License, Version 2.0 (the "License");
// you may not use this file except in compliance with the License.
// You may obtain a copy of the License at
//
//     http://www.apache.org/licenses/LICENSE-2.0
//
// Unless required by applicable law or agreed to in writing, software
// distributed under the License is distributed on an "AS IS" BASIS,
// See the License for the specific language governing permissions and
// limitations under the License.


use std::sync::Arc;
use std::sync::mpsc::Sender;
use std::fmt::{self, Debug, Display, Formatter};
use std::collections::VecDeque;

<<<<<<< HEAD
use rocksdb::{DB, WriteBatch, Writable};
=======
use rocksdb::{DB, WriteBatch, Writable, WriteOptions};
use uuid::Uuid;
>>>>>>> b7a7c30a
use protobuf::RepeatedField;

use kvproto::metapb::{Peer as PeerMeta, Region};
use kvproto::eraftpb::{Entry, EntryType, ConfChange, ConfChangeType};
use kvproto::raft_serverpb::{RaftApplyState, RaftTruncatedState, PeerState};
use kvproto::raft_cmdpb::{RaftCmdRequest, RaftCmdResponse, ChangePeerRequest, CmdType,
                          AdminCmdType, Request, Response, AdminRequest, AdminResponse};

use util::worker::Runnable;
use util::{SlowTimer, rocksdb, escape};
use util::collections::{HashMap, HashMapEntry as MapEntry, HashSet};
use storage::{CfName, CF_DEFAULT, CF_LOCK, CF_WRITE, CF_RAFT};
use raftstore::{Result, Error};
use raftstore::coprocessor::CoprocessorHost;
use raftstore::store::{Store, cmd_resp, keys, util};
use raftstore::store::msg::Callback;
use raftstore::store::engine::{Snapshot, Peekable, Mutable};
use raftstore::store::peer_storage::{self, write_initial_state, write_peer_state, compact_raft_log};
use raftstore::store::peer::{parse_data_at, check_epoch, Peer};
use raftstore::store::metrics::*;

const WRITE_BATCH_MAX_KEYS: usize = 128;
const DEFAULT_APPLY_WB_SIZE: usize = 4 * 1024;

const CFS_NEED_FLUSH: &'static [CfName] = &[CF_DEFAULT, CF_LOCK, CF_WRITE];

pub struct PendingCmd {
    pub index: u64,
    pub term: u64,
    pub cb: Option<Callback>,
}

impl PendingCmd {
    fn new(index: u64, term: u64, cb: Callback) -> PendingCmd {
        PendingCmd {
            index: index,
            term: term,
            cb: Some(cb),
        }
    }
}

impl Drop for PendingCmd {
    fn drop(&mut self) {
        if self.cb.is_some() {
            panic!("callback of pending command at [index: {}, term: {}] is leak.",
                   self.index,
                   self.term);
        }
    }
}

impl Debug for PendingCmd {
    fn fmt(&self, f: &mut Formatter) -> fmt::Result {
        write!(f,
               "PendingCmd [index: {}, term: {}, has_cb: {}]",
               self.index,
               self.term,
               self.cb.is_some())
    }
}

#[derive(Default, Debug)]
pub struct PendingCmdQueue {
    normals: VecDeque<PendingCmd>,
    conf_change: Option<PendingCmd>,
}

impl PendingCmdQueue {
    fn pop_normal(&mut self, term: u64) -> Option<PendingCmd> {
        self.normals.pop_front().and_then(|cmd| {
            if cmd.term > term {
                self.normals.push_front(cmd);
                return None;
            }
            Some(cmd)
        })
    }

    fn append_normal(&mut self, cmd: PendingCmd) {
        self.normals.push_back(cmd);
    }

    fn take_conf_change(&mut self) -> Option<PendingCmd> {
        // conf change will not be affected when changing between follower and leader,
        // so there is no need to check term.
        self.conf_change.take()
    }

    // TODO: seems we don't need to seperate conf change from normal entries.
    fn set_conf_change(&mut self, cmd: PendingCmd) {
        self.conf_change = Some(cmd);
    }
}

#[derive(Default, Debug)]
pub struct ChangePeer {
    pub conf_change: ConfChange,
    pub peer: PeerMeta,
    pub region: Region,
}

#[derive(Debug)]
pub enum ExecResult {
    ChangePeer(ChangePeer),
    CompactLog {
        state: RaftTruncatedState,
        first_index: u64,
    },
    SplitRegion {
        left: Region,
        right: Region,
        right_derive: bool,
    },
    ComputeHash {
        region: Region,
        index: u64,
        snap: Snapshot,
    },
    VerifyHash { index: u64, hash: Vec<u8> },
}

struct ApplyContext<'a> {
    pub host: &'a CoprocessorHost,
    pub wb: Option<WriteBatch>,
    pub raft_wb: Option<WriteBatch>,
    pub cbs: Vec<(Callback, RaftCmdResponse)>,
    pub wb_last_bytes: u64,
    pub wb_last_keys: u64,
}

impl<'a> ApplyContext<'a> {
    fn new(host: &CoprocessorHost) -> ApplyContext {
        ApplyContext {
            host: host,
            wb: Some(WriteBatch::with_capacity(DEFAULT_APPLY_WB_SIZE)),
            raft_wb: Some(WriteBatch::with_capacity(DEFAULT_APPLY_WB_SIZE)),
            cbs: vec![],
            wb_last_bytes: 0,
            wb_last_keys: 0,
        }
    }

    pub fn wb_mut(&mut self) -> &mut WriteBatch {
        self.wb.as_mut().unwrap()
    }

    pub fn wb_ref(&self) -> &WriteBatch {
        self.wb.as_ref().unwrap()
    }

    pub fn raft_wb_mut(&mut self) -> &mut WriteBatch {
        self.raft_wb.as_mut().unwrap()
    }

    pub fn raft_wb_ref(&self) -> &WriteBatch {
        self.raft_wb.as_ref().unwrap()
    }

    pub fn mark_last_bytes_and_keys(&mut self) {
        self.wb_last_bytes = self.wb_ref().data_size() as u64;
        self.wb_last_keys = self.wb_ref().count() as u64;
    }

    pub fn delta_bytes(&self) -> u64 {
        self.wb_ref().data_size() as u64 - self.wb_last_bytes
    }

    pub fn delta_keys(&self) -> u64 {
        self.wb_ref().count() as u64 - self.wb_last_keys
    }
}

impl<'a> Drop for ApplyContext<'a> {
    fn drop(&mut self) {
        if !self.cbs.is_empty() {
            panic!("callback of apply context is leak");
        }
    }
}

/// Call the callback of `cmd` that the region is removed.
fn notify_region_removed(region_id: u64, peer_id: u64, mut cmd: PendingCmd) {
    debug!("[region {}] {} is removed, notify cmd at [index: {}, term: {}].",
           region_id,
           peer_id,
           cmd.index,
           cmd.term);
    notify_req_region_removed(region_id, cmd.cb.take().unwrap());
}

pub fn notify_req_region_removed(region_id: u64, cb: Callback) {
    let region_not_found = Error::RegionNotFound(region_id);
    let resp = cmd_resp::new_error(region_not_found);
    cb(resp);
}

/// Call the callback of `cmd` when it can not be processed further.
fn notify_stale_command(tag: &str, term: u64, mut cmd: PendingCmd) {
    info!("{} command at [index: {}, term: {}] is stale, skip",
          tag,
          cmd.index,
          cmd.term);
    notify_stale_req(term, cmd.cb.take().unwrap());
}

pub fn notify_stale_req(term: u64, cb: Callback) {
    let resp = cmd_resp::err_resp(Error::StaleCommand, term);
    cb(resp);
}

fn should_flush_to_engine(cmd: &RaftCmdRequest, wb_keys: usize) -> bool {
    // When encounter ComputeHash cmd, we must flush the write batch to engine immediately.
    if cmd.has_admin_request() &&
       cmd.get_admin_request().get_cmd_type() == AdminCmdType::ComputeHash {
        return true;
    }

    // When write batch contains more than `recommended` keys, flush the batch to engine.
    if wb_keys >= WRITE_BATCH_MAX_KEYS {
        return true;
    }

    false
}

#[derive(Debug)]
pub struct ApplyDelegate {
    // peer_id
    id: u64,
    // peer_tag, "[region region_id] peer_id"
    tag: String,
    engine: Arc<DB>,
    raft_engine: Arc<DB>,
    region: Region,
    // if we remove ourself in ChangePeer remove, we should set this flag, then
    // any following committed logs in same Ready should be applied failed.
    pending_remove: bool,
    pub apply_state: RaftApplyState,
    pub applied_index_term: u64,
    term: u64,
    pending_cmds: PendingCmdQueue,
    metrics: ApplyMetrics,
}

impl ApplyDelegate {
    pub fn region_id(&self) -> u64 {
        self.region.get_id()
    }

    pub fn id(&self) -> u64 {
        self.id
    }

    fn from_peer(peer: &Peer) -> ApplyDelegate {
        let reg = Registration::new(peer);
        ApplyDelegate::from_registration(peer.kv_engine(), peer.raft_engine(), reg)
    }

    fn from_registration(db: Arc<DB>, raft_db: Arc<DB>, reg: Registration) -> ApplyDelegate {
        ApplyDelegate {
            id: reg.id,
            tag: format!("[region {}] {}", reg.region.get_id(), reg.id),
            engine: db,
            raft_engine: raft_db,
            region: reg.region,
            pending_remove: false,
            apply_state: reg.apply_state,
            applied_index_term: reg.applied_index_term,
            term: reg.term,
            pending_cmds: Default::default(),
            metrics: Default::default(),
        }
    }

    fn handle_raft_committed_entries(&mut self,
                                     apply_ctx: &mut ApplyContext,
                                     committed_entries: Vec<Entry>)
                                     -> Vec<ExecResult> {
        if committed_entries.is_empty() {
            return vec![];
        }
        // If we send multiple ConfChange commands, only first one will be proposed correctly,
        // others will be saved as a normal entry with no data, so we must re-propose these
        // commands again.
        let t = SlowTimer::new();
        let mut results = vec![];
        let committed_count = committed_entries.len();
        for entry in committed_entries {
            if self.pending_remove {
                // This peer is about to be destroyed, skip everything.
                break;
            }

            let expect_index = self.apply_state.get_applied_index() + 1;
            if expect_index != entry.get_index() {
                panic!("{} expect index {}, but got {}",
                       self.tag,
                       expect_index,
                       entry.get_index());
            }

            let res = match entry.get_entry_type() {
                EntryType::EntryNormal => self.handle_raft_entry_normal(apply_ctx, entry),
                EntryType::EntryConfChange => self.handle_raft_entry_conf_change(apply_ctx, entry),
            };

            if let Some(res) = res {
                results.push(res);
            }
        }

<<<<<<< HEAD
        if !self.pending_remove {
            self.write_apply_state(apply_ctx.raft_wb_mut());
        }
=======
        //        if !self.pending_remove {
        //            self.write_apply_state(apply_ctx.wb_mut());
        //        }
>>>>>>> b7a7c30a

        self.update_metrics(apply_ctx);
        apply_ctx.mark_last_bytes_and_keys();

        slow_log!(t,
                  "{} handle ready {} committed entries",
                  self.tag,
                  committed_count);
        results
    }

    fn update_metrics(&mut self, apply_ctx: &ApplyContext) {
        self.metrics.written_bytes += apply_ctx.delta_bytes();
        self.metrics.written_keys += apply_ctx.delta_keys();
    }

    fn write_apply_state(&self, raft_wb: &WriteBatch) {
        rocksdb::get_cf_handle(&self.raft_engine, CF_RAFT)
            .map_err(From::from)
            .and_then(|handle| {
                raft_wb.put_msg_cf(handle,
                                   &keys::apply_state_key(self.region.get_id()),
                                   &self.apply_state)
            })
            .unwrap_or_else(|e| {
                panic!("{} failed to save apply state to write batch, error: {:?}",
                       self.tag,
                       e);
            });
    }

    fn handle_raft_entry_normal(&mut self,
                                apply_ctx: &mut ApplyContext,
                                entry: Entry)
                                -> Option<ExecResult> {
        let index = entry.get_index();
        let term = entry.get_term();
        let data = entry.get_data();

        if !data.is_empty() {
            let cmd = parse_data_at(data, index, &self.tag);

            if should_flush_to_engine(&cmd, apply_ctx.wb_ref().count()) {
<<<<<<< HEAD
                self.write_apply_state(apply_ctx.raft_wb_mut());
=======
                // self.write_apply_state(apply_ctx.wb_mut());
>>>>>>> b7a7c30a

                self.update_metrics(apply_ctx);

                // flush to engine
                self.engine
                    .write_without_wal(apply_ctx.wb.take().unwrap())
                    .unwrap_or_else(|e| {
                        panic!("{} failed to write to engine, error: {:?}", self.tag, e)
                    });

                self.raft_engine
                    .write(apply_ctx.raft_wb.take().unwrap())
                    .unwrap_or_else(|e| {
                        panic!("{} failed to write to engine, error: {:?}", self.tag, e)
                    });

                // call callback
                for (cb, resp) in apply_ctx.cbs.drain(..) {
                    cb(resp);
                }
                apply_ctx.wb = Some(WriteBatch::with_capacity(DEFAULT_APPLY_WB_SIZE));
                apply_ctx.raft_wb = Some(WriteBatch::with_capacity(DEFAULT_APPLY_WB_SIZE));
                apply_ctx.mark_last_bytes_and_keys();
            }

            return self.process_raft_cmd(apply_ctx, index, term, cmd);
        }

        // when a peer become leader, it will send an empty entry.
        let mut state = self.apply_state.clone();
        state.set_applied_index(index);
        self.apply_state = state;
        self.applied_index_term = term;
        assert!(term > 0);
        while let Some(mut cmd) = self.pending_cmds.pop_normal(term - 1) {
            // apprently, all the callbacks whose term is less than entry's term are stale.
            apply_ctx.cbs
                .push((cmd.cb.take().unwrap(), cmd_resp::err_resp(Error::StaleCommand, term)));
        }
        None
    }

    fn handle_raft_entry_conf_change(&mut self,
                                     apply_ctx: &mut ApplyContext,
                                     entry: Entry)
                                     -> Option<ExecResult> {
        let index = entry.get_index();
        let term = entry.get_term();
        let conf_change: ConfChange = parse_data_at(entry.get_data(), index, &self.tag);
        let cmd = parse_data_at(conf_change.get_context(), index, &self.tag);
        Some(self.process_raft_cmd(apply_ctx, index, term, cmd)
            .map_or_else(|| {
                             // If failed, tell raft that the config change was aborted.
                             ExecResult::ChangePeer(Default::default())
                         },
                         |mut res| {
                if let ExecResult::ChangePeer(ref mut cp) = res {
                    cp.conf_change = conf_change;
                } else {
                    panic!("{} unexpected result {:?} for conf change {:?} at {}",
                           self.tag,
                           res,
                           conf_change,
                           index);
                }
                res
            }))
    }

    fn find_cb(&mut self, index: u64, term: u64, cmd: &RaftCmdRequest) -> Option<Callback> {
        if get_change_peer_cmd(cmd).is_some() {
            if let Some(mut cmd) = self.pending_cmds.take_conf_change() {
                if cmd.index == index && cmd.term == term {
                    return Some(cmd.cb.take().unwrap());
                } else {
                    notify_stale_command(&self.tag, self.term, cmd);
                }
            }
            return None;
        }
        while let Some(mut head) = self.pending_cmds.pop_normal(term) {
            if head.index == index && head.term == term {
                return Some(head.cb.take().unwrap());
            }
            // Because of the lack of original RaftCmdRequest, we skip calling
            // coprocessor here.
            notify_stale_command(&self.tag, self.term, head);
        }
        None
    }

    fn process_raft_cmd(&mut self,
                        apply_ctx: &mut ApplyContext,
                        index: u64,
                        term: u64,
                        mut cmd: RaftCmdRequest)
                        -> Option<ExecResult> {
        if index == 0 {
            panic!("{} processing raft command needs a none zero index",
                   self.tag);
        }

        let cmd_cb = self.find_cb(index, term, &cmd);
        apply_ctx.host.pre_apply(&self.region, &mut cmd);

        apply_ctx.wb_mut().set_save_point();
        let (mut resp, exec_result, is_ok) =
            self.apply_raft_cmd(apply_ctx.wb_ref(), apply_ctx.raft_wb_ref(), index, term, &cmd);
        if is_ok == false {
            apply_ctx.wb_mut().rollback_to_save_point().unwrap();
        }

        debug!("{} applied command at log index {}", self.tag, index);

        let cb = match cmd_cb {
            None => return exec_result,
            Some(cb) => cb,
        };

        // TODO: Involve post apply hook.
        // TODO: if we have exec_result, maybe we should return this callback too. Outer
        // store will call it after handing exec result.
        cmd_resp::bind_term(&mut resp, self.term);
        apply_ctx.cbs.push((cb, resp));

        exec_result
    }

    // apply operation can fail as following situation:
    //   1. encouter an error that will occur on all store, it can continue
    // applying next entry safely, like stale epoch for example;
    //   2. encouter an error that may not occur on all store, in this case
    // we should try to apply the entry again or panic. Considering that this
    // usually due to disk operation fail, which is rare, so just panic is ok.
    fn apply_raft_cmd(&mut self,
                      wb: &WriteBatch,
                      raft_wb: &WriteBatch,
                      index: u64,
                      term: u64,
                      req: &RaftCmdRequest)
                      -> (RaftCmdResponse, Option<ExecResult>, bool) {
        // if pending remove, apply should be aborted already.
        assert!(!self.pending_remove);

        let mut is_ok = true;
        let mut ctx = self.new_ctx(wb, index, term, req);
        let (resp, exec_result) = self.exec_raft_cmd(&mut ctx, raft_wb).unwrap_or_else(|e| {
            // clear dirty values.
            is_ok = false;
            match e {
                Error::StaleEpoch(..) => info!("{} stale epoch err: {:?}", self.tag, e),
                _ => error!("{} execute raft command err: {:?}", self.tag, e),
            }
            (cmd_resp::new_error(e), None)
        });

        ctx.apply_state.set_applied_index(index);

        self.apply_state = ctx.apply_state;
        self.applied_index_term = term;

        if let Some(ref exec_result) = exec_result {
            match *exec_result {
                ExecResult::ChangePeer(ref cp) => {
                    self.region = cp.region.clone();
                }
                ExecResult::ComputeHash { .. } |
                ExecResult::VerifyHash { .. } |
                ExecResult::CompactLog { .. } => {}
                ExecResult::SplitRegion { ref left, ref right, right_derive } => {
                    if right_derive {
                        self.region = right.clone();
                    } else {
                        self.region = left.clone();
                    }
                    self.metrics.size_diff_hint = 0;
                    self.metrics.delete_keys_hint = 0;
                }
            }
        }

        (resp, exec_result, is_ok)
    }

    /// Clear all the pending commands.
    ///
    /// Please note that all the pending callbacks will be lost.
    /// Should not do this when dropping a peer in case of possible leak.
    fn clear_pending_commands(&mut self) {
        if !self.pending_cmds.normals.is_empty() {
            info!("{} clear {} commands",
                  self.tag,
                  self.pending_cmds.normals.len());
            while let Some(mut cmd) = self.pending_cmds.normals.pop_front() {
                cmd.cb.take();
            }
        }
        if let Some(mut cmd) = self.pending_cmds.conf_change.take() {
            info!("{} clear pending conf change", self.tag);
            cmd.cb.take();
        }
    }

    fn destroy(&mut self) {
        for cmd in self.pending_cmds.normals.drain(..) {
            notify_region_removed(self.region.get_id(), self.id, cmd);
        }
        if let Some(cmd) = self.pending_cmds.conf_change.take() {
            notify_region_removed(self.region.get_id(), self.id, cmd);
        }
    }

    fn clear_all_commands_as_stale(&mut self) {
        for cmd in self.pending_cmds.normals.drain(..) {
            notify_stale_command(&self.tag, self.term, cmd);
        }
        if let Some(cmd) = self.pending_cmds.conf_change.take() {
            notify_stale_command(&self.tag, self.term, cmd);
        }
    }

    fn new_ctx<'a>(&self,
                   wb: &'a WriteBatch,
                   index: u64,
                   term: u64,
                   req: &'a RaftCmdRequest)
                   -> ExecContext<'a> {
        ExecContext {
            snap: Snapshot::new(self.engine.clone()),
            apply_state: self.apply_state.clone(),
            wb: wb,
            req: req,
            index: index,
            term: term,
        }
    }
}

struct ExecContext<'a> {
    snap: Snapshot,
    apply_state: RaftApplyState,
    wb: &'a WriteBatch,
    req: &'a RaftCmdRequest,
    index: u64,
    term: u64,
}

// Here we implement all commands.
impl ApplyDelegate {
    // Only errors that will also occur on all other stores should be returned.
    fn exec_raft_cmd(&mut self,
                     ctx: &mut ExecContext,
                     raft_wb: &WriteBatch)
                     -> Result<(RaftCmdResponse, Option<ExecResult>)> {
        try!(check_epoch(&self.region, ctx.req));
        if ctx.req.has_admin_request() {
            self.exec_admin_cmd(ctx, raft_wb)
        } else {
            // Now we don't care write command outer, so use None.
            self.exec_write_cmd(ctx).and_then(|v| Ok((v, None)))
        }
    }

    fn exec_admin_cmd(&mut self,
                      ctx: &mut ExecContext,
                      raft_wb: &WriteBatch)
                      -> Result<(RaftCmdResponse, Option<ExecResult>)> {
        let request = ctx.req.get_admin_request();
        let cmd_type = request.get_cmd_type();
        info!("{} execute admin command {:?} at [term: {}, index: {}]",
              self.tag,
              request,
              ctx.term,
              ctx.index);

        let (mut response, exec_result) = try!(match cmd_type {
            AdminCmdType::ChangePeer => self.exec_change_peer(raft_wb, request),
            AdminCmdType::Split => self.exec_split(raft_wb, request),
            AdminCmdType::CompactLog => self.exec_compact_log(ctx, request),
            AdminCmdType::TransferLeader => Err(box_err!("transfer leader won't exec")),
            AdminCmdType::ComputeHash => self.exec_compute_hash(ctx, request),
            AdminCmdType::VerifyHash => self.exec_verify_hash(ctx, request),
            AdminCmdType::InvalidAdmin => Err(box_err!("unsupported admin command type")),
        });
        response.set_cmd_type(cmd_type);

        let mut resp = RaftCmdResponse::new();
        resp.set_admin_response(response);
        Ok((resp, exec_result))
    }

    fn exec_change_peer(&mut self,
                        raft_wb: &WriteBatch,
                        request: &AdminRequest)
                        -> Result<(AdminResponse, Option<ExecResult>)> {
        let request = request.get_change_peer();
        let peer = request.get_peer();
        let store_id = peer.get_store_id();
        let change_type = request.get_change_type();
        let mut region = self.region.clone();

        info!("{} exec ConfChange {:?}, epoch: {:?}",
              self.tag,
              util::conf_change_type_str(&change_type),
              region.get_region_epoch());

        // TODO: we should need more check, like peer validation, duplicated id, etc.
        let exists = util::find_peer(&region, store_id).is_some();
        let conf_ver = region.get_region_epoch().get_conf_ver() + 1;

        region.mut_region_epoch().set_conf_ver(conf_ver);

        match change_type {
            ConfChangeType::AddNode => {
                PEER_ADMIN_CMD_COUNTER_VEC.with_label_values(&["add_peer", "all"]).inc();

                if exists {
                    error!("{} can't add duplicated peer {:?} to region {:?}",
                           self.tag,
                           peer,
                           self.region);
                    return Err(box_err!("can't add duplicated peer {:?} to region {:?}",
                                        peer,
                                        self.region));
                }

                // TODO: Do we allow adding peer in same node?

                region.mut_peers().push(peer.clone());

                PEER_ADMIN_CMD_COUNTER_VEC.with_label_values(&["add_peer", "success"]).inc();

                info!("{} add peer {:?} to region {:?}",
                      self.tag,
                      peer,
                      self.region);
            }
            ConfChangeType::RemoveNode => {
                PEER_ADMIN_CMD_COUNTER_VEC.with_label_values(&["remove_peer", "all"]).inc();

                if !exists {
                    error!("{} remove missing peer {:?} from region {:?}",
                           self.tag,
                           peer,
                           self.region);
                    return Err(box_err!("remove missing peer {:?} from region {:?}",
                                        peer,
                                        self.region));
                }

                if self.id == peer.get_id() {
                    // Remove ourself, we will destroy all region data later.
                    // So we need not to apply following logs.
                    self.pending_remove = true;
                }

                util::remove_peer(&mut region, store_id).unwrap();

                PEER_ADMIN_CMD_COUNTER_VEC.with_label_values(&["remove_peer", "success"]).inc();

                info!("{} remove {} from region:{:?}",
                      self.tag,
                      peer.get_id(),
                      self.region);
            }
        }

        let state = if self.pending_remove {
            PeerState::Tombstone
        } else {
            PeerState::Normal
        };
        if let Err(e) = write_peer_state(raft_wb, &region, state) {
            panic!("{} failed to update region state: {:?}", self.tag, e);
        }

        let mut resp = AdminResponse::new();
        resp.mut_change_peer().set_region(region.clone());

        Ok((resp,
            Some(ExecResult::ChangePeer(ChangePeer {
            conf_change: Default::default(),
            peer: peer.clone(),
            region: region,
        }))))
    }

    fn exec_split(&mut self,
                  raft_wb: &WriteBatch,
                  req: &AdminRequest)
                  -> Result<(AdminResponse, Option<ExecResult>)> {
        PEER_ADMIN_CMD_COUNTER_VEC.with_label_values(&["split", "all"]).inc();

        let split_req = req.get_split();
        let right_derive = split_req.get_right_derive();
        if !split_req.has_split_key() {
            return Err(box_err!("missing split key"));
        }

        let split_key = split_req.get_split_key();
        let mut region = self.region.clone();
        if split_key <= region.get_start_key() {
            return Err(box_err!("invalid split request: {:?}", split_req));
        }

        try!(util::check_key_in_region(split_key, &region));

        info!("{} split at key: {}, region: {:?}",
              self.tag,
              escape(split_key),
              region);

        // TODO: check new region id validation.
        let new_region_id = split_req.get_new_region_id();

        // After split, the left region key range is [start_key, split_key),
        // the right region is [split_key, end).
        let mut new_region = region.clone();
        new_region.set_id(new_region_id);
        if right_derive {
            region.set_start_key(split_key.to_vec());
            new_region.set_end_key(split_key.to_vec());
        } else {
            region.set_end_key(split_key.to_vec());
            new_region.set_start_key(split_key.to_vec());
        }

        // Update new region peer ids.
        let new_peer_ids = split_req.get_new_peer_ids();
        if new_peer_ids.len() != new_region.get_peers().len() {
            return Err(box_err!("invalid new peer id count, need {}, but got {}",
                                new_region.get_peers().len(),
                                new_peer_ids.len()));
        }

        for (peer, &peer_id) in new_region.mut_peers().iter_mut().zip(new_peer_ids) {
            peer.set_id(peer_id);
        }

        // update region version
        let region_ver = region.get_region_epoch().get_version() + 1;
        region.mut_region_epoch().set_version(region_ver);
        new_region.mut_region_epoch().set_version(region_ver);
        write_peer_state(raft_wb, &region, PeerState::Normal)
            .and_then(|_| write_peer_state(raft_wb, &new_region, PeerState::Normal))
            .and_then(|_| write_initial_state(self.raft_engine.as_ref(), raft_wb, new_region.get_id()))
            .unwrap_or_else(|e| {
                panic!("{} failed to save split region {:?}: {:?}",
                       self.tag,
                       new_region,
                       e)
            });

        let mut resp = AdminResponse::new();
        if right_derive {
            resp.mut_split().set_left(new_region.clone());
            resp.mut_split().set_right(region.clone());
        } else {
            resp.mut_split().set_left(region.clone());
            resp.mut_split().set_right(new_region.clone());
        }

        PEER_ADMIN_CMD_COUNTER_VEC.with_label_values(&["split", "success"]).inc();

        if right_derive {
            Ok((resp,
                Some(ExecResult::SplitRegion {
                left: new_region,
                right: region,
                right_derive: true,
            })))
        } else {
            Ok((resp,
                Some(ExecResult::SplitRegion {
                left: region,
                right: new_region,
                right_derive: false,
            })))
        }
    }

    fn exec_compact_log(&mut self,
                        ctx: &mut ExecContext,
                        req: &AdminRequest)
                        -> Result<(AdminResponse, Option<ExecResult>)> {
        PEER_ADMIN_CMD_COUNTER_VEC.with_label_values(&["compact", "all"]).inc();

        let compact_index = req.get_compact_log().get_compact_index();
        let resp = AdminResponse::new();

        let first_index = peer_storage::first_index(&ctx.apply_state);
        if compact_index <= first_index {
            debug!("{} compact index {} <= first index {}, no need to compact",
                   self.tag,
                   compact_index,
                   first_index);
            return Ok((resp, None));
        }

        let compact_term = req.get_compact_log().get_compact_term();
        // TODO: add unit tests to cover all the message integrity checks.
        if compact_term == 0 {
            info!("{} compact term missing in {:?}, skip.",
                  self.tag,
                  req.get_compact_log());
            // old format compact log command, safe to ignore.
            return Err(box_err!("command format is outdated, please upgrade leader."));
        }

        // compact failure is safe to be omitted, no need to assert.
        try!(compact_raft_log(&self.tag, &mut ctx.apply_state, compact_index, compact_term));

        PEER_ADMIN_CMD_COUNTER_VEC.with_label_values(&["compact", "success"]).inc();

        Ok((resp,
            Some(ExecResult::CompactLog {
            state: ctx.apply_state.get_truncated_state().clone(),
            first_index: first_index,
        })))
    }

    fn exec_write_cmd(&mut self, ctx: &ExecContext) -> Result<RaftCmdResponse> {
        let requests = ctx.req.get_requests();
        let mut responses = Vec::with_capacity(requests.len());

        for req in requests {
            let cmd_type = req.get_cmd_type();
            let mut resp = try!(match cmd_type {
                CmdType::Get => self.handle_get(ctx, req),
                CmdType::Put => self.handle_put(ctx, req),
                CmdType::Delete => self.handle_delete(ctx, req),
                CmdType::Snap => self.handle_snap(ctx, req),
                CmdType::Prewrite | CmdType::Invalid => {
                    Err(box_err!("invalid cmd type, message maybe currupted"))
                }
            });

            resp.set_cmd_type(cmd_type);

            responses.push(resp);
        }

        let mut resp = RaftCmdResponse::new();
        resp.set_responses(RepeatedField::from_vec(responses));
        Ok(resp)
    }

    fn handle_get(&mut self, ctx: &ExecContext, req: &Request) -> Result<Response> {
        do_get(&self.tag, &self.region, &ctx.snap, req)
    }

    fn handle_put(&mut self, ctx: &ExecContext, req: &Request) -> Result<Response> {
        let (key, value) = (req.get_put().get_key(), req.get_put().get_value());
        try!(check_data_key(key, &self.region));

        let resp = Response::new();
        let key = keys::data_key(key);
        self.metrics.size_diff_hint += key.len() as i64;
        self.metrics.size_diff_hint += value.len() as i64;
        if req.get_put().has_cf() {
            let cf = req.get_put().get_cf();
            // TODO: don't allow write preseved cfs.
            if cf == CF_LOCK {
                self.metrics.lock_cf_written_bytes += key.len() as u64;
                self.metrics.lock_cf_written_bytes += value.len() as u64;
            }
            // TODO: check whether cf exists or not.
            rocksdb::get_cf_handle(&self.engine, cf)
                .and_then(|handle| ctx.wb.put_cf(handle, &key, value))
                .unwrap_or_else(|e| {
                    panic!("{} failed to write ({}, {}) to cf {}: {:?}",
                           self.tag,
                           escape(&key),
                           escape(value),
                           cf,
                           e)
                });
        } else {
            ctx.wb.put(&key, value).unwrap_or_else(|e| {
                panic!("{} failed to write ({}, {}): {:?}",
                       self.tag,
                       escape(&key),
                       escape(value),
                       e);
            });
        }
        Ok(resp)
    }

    fn handle_delete(&mut self, ctx: &ExecContext, req: &Request) -> Result<Response> {
        let key = req.get_delete().get_key();
        try!(check_data_key(key, &self.region));

        let key = keys::data_key(key);
        // since size_diff_hint is not accurate, so we just skip calculate the value size.
        self.metrics.size_diff_hint -= key.len() as i64;
        let resp = Response::new();
        if req.get_delete().has_cf() {
            let cf = req.get_delete().get_cf();
            // TODO: check whether cf exists or not.
            rocksdb::get_cf_handle(&self.engine, cf)
                .and_then(|handle| ctx.wb.delete_cf(handle, &key))
                .unwrap_or_else(|e| {
                    panic!("{} failed to delete {}: {:?}", self.tag, escape(&key), e)
                });

            if cf == CF_LOCK {
                // delete is a kind of write for RocksDB.
                self.metrics.lock_cf_written_bytes += key.len() as u64;
            } else {
                self.metrics.delete_keys_hint += 1;
            }
        } else {
            ctx.wb.delete(&key).unwrap_or_else(|e| {
                panic!("{} failed to delete {}: {:?}", self.tag, escape(&key), e)
            });
            self.metrics.delete_keys_hint += 1;
        }

        Ok(resp)
    }

    fn handle_snap(&mut self, _: &ExecContext, _: &Request) -> Result<Response> {
        do_snap(self.region.clone())
    }
}

pub fn get_change_peer_cmd(msg: &RaftCmdRequest) -> Option<&ChangePeerRequest> {
    if !msg.has_admin_request() {
        return None;
    }
    let req = msg.get_admin_request();
    if !req.has_change_peer() {
        return None;
    }

    Some(req.get_change_peer())
}

fn check_data_key(key: &[u8], region: &Region) -> Result<()> {
    // region key range has no data prefix, so we must use origin key to check.
    try!(util::check_key_in_region(key, region));

    Ok(())
}

pub fn do_get(tag: &str, region: &Region, snap: &Snapshot, req: &Request) -> Result<Response> {
    // TODO: the get_get looks wried, maybe we should figure out a better name later.
    let key = req.get_get().get_key();
    try!(check_data_key(key, region));

    let mut resp = Response::new();
    let res = if req.get_get().has_cf() {
        let cf = req.get_get().get_cf();
        // TODO: check whether cf exists or not.
        snap.get_value_cf(cf, &keys::data_key(key)).unwrap_or_else(|e| {
            panic!("{} failed to get {} with cf {}: {:?}",
                   tag,
                   escape(key),
                   cf,
                   e)
        })
    } else {
        snap.get_value(&keys::data_key(key))
            .unwrap_or_else(|e| panic!("{} failed to get {}: {:?}", tag, escape(key), e))
    };
    if let Some(res) = res {
        resp.mut_get().set_value(res.to_vec());
    }

    Ok(resp)
}

pub fn do_snap(region: Region) -> Result<Response> {
    let mut resp = Response::new();
    resp.mut_snap().set_region(region);
    Ok(resp)
}

// Consistency Check
impl ApplyDelegate {
    fn exec_compute_hash(&self,
                         ctx: &ExecContext,
                         _: &AdminRequest)
                         -> Result<(AdminResponse, Option<ExecResult>)> {
        let resp = AdminResponse::new();
        Ok((resp,
            Some(ExecResult::ComputeHash {
            region: self.region.clone(),
            index: ctx.index,
            // This snapshot may be held for a long time, which may cause too many
            // open files in rocksdb.
            // TODO: figure out another way to do consistency check without snapshot
            // or short life snapshot.
            snap: Snapshot::new(self.engine.clone()),
        })))
    }

    fn exec_verify_hash(&self,
                        _: &ExecContext,
                        req: &AdminRequest)
                        -> Result<(AdminResponse, Option<ExecResult>)> {
        let verify_req = req.get_verify_hash();
        let index = verify_req.get_index();
        let hash = verify_req.get_hash().to_vec();
        let resp = AdminResponse::new();
        Ok((resp,
            Some(ExecResult::VerifyHash {
            index: index,
            hash: hash,
        })))
    }
}

pub struct Apply {
    region_id: u64,
    term: u64,
    entries: Vec<Entry>,
}

impl Apply {
    pub fn new(region_id: u64, term: u64, entries: Vec<Entry>) -> Apply {
        Apply {
            region_id: region_id,
            term: term,
            entries: entries,
        }
    }
}

#[derive(Default, Clone)]
pub struct Registration {
    pub id: u64,
    pub term: u64,
    pub apply_state: RaftApplyState,
    pub applied_index_term: u64,
    pub region: Region,
}

impl Registration {
    pub fn new(peer: &Peer) -> Registration {
        Registration {
            id: peer.peer_id(),
            term: peer.term(),
            apply_state: peer.get_store().apply_state.clone(),
            applied_index_term: peer.get_store().applied_index_term,
            region: peer.region().clone(),
        }
    }
}

pub struct Propose {
    id: u64,
    region_id: u64,
    is_conf_change: bool,
    index: u64,
    term: u64,
    cb: Callback,
}

pub struct Destroy {
    region_id: u64,
}

/// region related task.
pub enum Task {
    Applies(Vec<Apply>),
    Registration(Registration),
    Propose(Propose),
    Destroy(Destroy),
    FlushApplied(()),
}

impl Task {
    pub fn applies(applies: Vec<Apply>) -> Task {
        Task::Applies(applies)
    }

    pub fn register(peer: &Peer) -> Task {
        Task::Registration(Registration::new(peer))
    }

    pub fn propose(id: u64,
                   region_id: u64,
                   is_conf_change: bool,
                   index: u64,
                   term: u64,
                   cb: Callback)
                   -> Task {
        Task::Propose(Propose {
            id: id,
            region_id: region_id,
            index: index,
            term: term,
            is_conf_change: is_conf_change,
            cb: cb,
        })
    }

    pub fn destroy(region_id: u64) -> Task {
        Task::Destroy(Destroy { region_id: region_id })
    }

    pub fn flush_applied() -> Task {
        Task::FlushApplied(())
    }
}

impl Display for Task {
    fn fmt(&self, f: &mut Formatter) -> fmt::Result {
        match *self {
            Task::Applies(ref a) => write!(f, "async applys count {}", a.len()),
            Task::Propose(ref p) => write!(f, "[region {}] propose", p.region_id),
            Task::Registration(ref r) => {
                write!(f, "[region {}] Reg {:?}", r.region.get_id(), r.apply_state)
            }
            Task::Destroy(ref d) => write!(f, "[region {}] destroy", d.region_id),
            Task::FlushApplied(()) => write!(f, "flush applies"),
        }
    }
}

#[derive(Default, Clone, Debug, PartialEq)]
pub struct ApplyMetrics {
    /// an inaccurate difference in region size since last reset.
    pub size_diff_hint: i64,
    /// delete keys' count since last reset.
    pub delete_keys_hint: u64,

    pub written_bytes: u64,
    pub written_keys: u64,
    pub lock_cf_written_bytes: u64,
}

#[derive(Debug)]
pub struct ApplyRes {
    pub region_id: u64,
    pub apply_state: RaftApplyState,
    pub applied_index_term: u64,
    pub exec_res: Vec<ExecResult>,
    pub metrics: ApplyMetrics,
}

#[derive(Debug)]
pub enum TaskRes {
    Applys(Vec<ApplyRes>),
    Destroy(ApplyDelegate),
    FlushApplied(Vec<(u64, RaftApplyState)>),
}

// TODO: use threadpool to do task concurrently
pub struct Runner {
    db: Arc<DB>,
    raft_db: Arc<DB>,
    host: Arc<CoprocessorHost>,
    delegates: HashMap<u64, ApplyDelegate>,
    notifier: Sender<TaskRes>,

    // When receive AdvanceApplies command, flush applied index to db.
    regions_need_flush_applied: HashSet<u64>,
}

impl Runner {
    pub fn new<T, C>(store: &Store<T, C>, notifier: Sender<TaskRes>) -> Runner {
        let mut delegates = HashMap::with_capacity(store.get_peers().len());
        for (&region_id, p) in store.get_peers() {
            delegates.insert(region_id, ApplyDelegate::from_peer(p));
        }
        Runner {
            db: store.kv_engine(),
            raft_db: store.raft_engine(),
            host: store.coprocessor_host.clone(),
            delegates: delegates,
            notifier: notifier,
            regions_need_flush_applied: HashSet::default(),
        }
    }

    fn handle_applies(&mut self, applys: Vec<Apply>) {
        let _timer = STORE_APPLY_LOG_HISTOGRAM.start_timer();

        let mut applys_res = Vec::with_capacity(applys.len());
        let mut apply_ctx = ApplyContext::new(self.host.as_ref());
        for apply in applys {
            if apply.entries.is_empty() {
                continue;
            }
            let mut e = match self.delegates.entry(apply.region_id) {
                MapEntry::Vacant(_) => {
                    error!("[region {}] is missing", apply.region_id);
                    continue;
                }
                MapEntry::Occupied(e) => e,
            };
            {
                let delegate = e.get_mut();
                delegate.metrics = ApplyMetrics::default();
                delegate.term = apply.term;
                let results = delegate.handle_raft_committed_entries(&mut apply_ctx, apply.entries);

                if delegate.pending_remove {
                    delegate.destroy();
                }

                applys_res.push(ApplyRes {
                    region_id: apply.region_id,
                    apply_state: delegate.apply_state.clone(),
                    exec_res: results,
                    metrics: delegate.metrics.clone(),
                    applied_index_term: delegate.applied_index_term,
                });
            }
            if e.get().pending_remove {
                e.remove();
            } else {
                self.regions_need_flush_applied.insert(apply.region_id);
            }
        }

        // Write to engine
        self.db
            .write_without_wal(apply_ctx.wb.take().unwrap())
            .unwrap_or_else(|e| panic!("failed to write to engine, error: {:?}", e));

        self.raft_db
            .write(apply_ctx.raft_wb.take().unwrap())
            .unwrap_or_else(|e| panic!("failed to write to engine, error: {:?}", e));

        // Call callbacks
        for (cb, resp) in apply_ctx.cbs.drain(..) {
            cb(resp);
        }

        if !applys_res.is_empty() {
            self.notifier.send(TaskRes::Applys(applys_res)).unwrap();
        }
    }

    fn handle_propose(&mut self, p: Propose) {
        let cmd = PendingCmd::new(p.index, p.term, p.cb);
        let delegate = match self.delegates.get_mut(&p.region_id) {
            Some(d) => d,
            None => {
                notify_region_removed(p.region_id, p.id, cmd);
                return;
            }
        };
        assert_eq!(delegate.id, p.id);
        if p.is_conf_change {
            if let Some(cmd) = delegate.pending_cmds.take_conf_change() {
                // if it loses leadership before conf change is replicated, there may be
                // a stale pending conf change before next conf change is applied. If it
                // becomes leader again with the stale pending conf change, will enter
                // this block, so we notify leadership may have been changed.
                notify_stale_command(&delegate.tag, delegate.term, cmd);
            }
            delegate.pending_cmds.set_conf_change(cmd);
        } else {
            delegate.pending_cmds.append_normal(cmd);
        }
    }

    fn handle_registration(&mut self, s: Registration) {
        let peer_id = s.id;
        let region_id = s.region.get_id();
        let term = s.term;
        let delegate = ApplyDelegate::from_registration(self.db.clone(), self.raft_db.clone(), s);
        info!("{} register to apply delegates at term {}",
              delegate.tag,
              delegate.term);
        if let Some(mut old_delegate) = self.delegates.insert(region_id, delegate) {
            assert_eq!(old_delegate.id, peer_id);
            old_delegate.term = term;
            old_delegate.clear_all_commands_as_stale();
        }
    }

    fn handle_destroy(&mut self, d: Destroy) {
        // Only respond when the meta exists. Otherwise if destroy is triggered
        // multiple times, the store may destroy wrong target peer.
        if let Some(mut meta) = self.delegates.remove(&d.region_id) {
            info!("{} remove from apply delegates", meta.tag);
            meta.destroy();
            self.regions_need_flush_applied.remove(&d.region_id);
            self.notifier.send(TaskRes::Destroy(meta)).unwrap();
        }
    }

    fn handle_flush_applied(&mut self) {
        let wb = WriteBatch::with_capacity(DEFAULT_APPLY_WB_SIZE);
        let mut res = Vec::with_capacity(self.regions_need_flush_applied.len());
        for region_id in self.regions_need_flush_applied.drain() {
            let delegate = self.delegates.get(&region_id).unwrap();
            delegate.write_apply_state(&wb);
            res.push((region_id, delegate.apply_state.clone()));
        }

        // Flush memtables of default/lock/write column families.
        for cf in CFS_NEED_FLUSH {
            let cf_handle = rocksdb::get_cf_handle(&self.db, cf).unwrap();
            self.db.flush_cf(cf_handle, true).unwrap();
        }

        // Write apply state with WAL.
        let mut write_opts = WriteOptions::new();
        write_opts.set_sync(true);
        self.db.write_opt(wb, &write_opts).unwrap_or_else(|e| {
            panic!("failed to flush applied state, error: {:?}", e);
        });

        // Flush memtables of raft column families, and then RocksDB can gc old WAL.
        let cf_handle = rocksdb::get_cf_handle(&self.db, CF_RAFT).unwrap();
        self.db.flush_cf(cf_handle, true).unwrap();

        // Send result to raftstore.
        self.notifier.send(TaskRes::FlushApplied(res)).unwrap();
    }

    fn handle_shutdown(&mut self) {
        // Flush applied states to db before shutdown.
        self.handle_flush_applied();

        for p in self.delegates.values_mut() {
            p.clear_pending_commands();
        }
    }
}

impl Runnable<Task> for Runner {
    fn run(&mut self, task: Task) {
        match task {
            Task::Applies(a) => self.handle_applies(a),
            Task::Propose(p) => self.handle_propose(p),
            Task::Registration(s) => self.handle_registration(s),
            Task::Destroy(d) => self.handle_destroy(d),
            Task::FlushApplied(()) => self.handle_flush_applied(),
        }
    }

    fn shutdown(&mut self) {
        self.handle_shutdown();
    }
}

#[cfg(test)]
mod tests {
    use std::sync::*;

    use tempdir::TempDir;
    use rocksdb::{DB, WriteBatch, Writable};
    use protobuf::Message;
    use kvproto::metapb::RegionEpoch;
    use kvproto::raft_cmdpb::CmdType;

    use super::*;
    use storage::{CF_WRITE, ALL_CFS};
    use util::collections::HashMap;

    pub fn create_tmp_engine(path: &str) -> (TempDir, Arc<DB>) {
        let path = TempDir::new(path).unwrap();
        let db = Arc::new(rocksdb::new_engine(path.path().to_str().unwrap(), ALL_CFS).unwrap());
        (path, db)
    }

    fn new_runner(db: Arc<DB>, host: Arc<CoprocessorHost>, tx: Sender<TaskRes>) -> Runner {
        Runner {
            db: db,
            host: host,
            delegates: HashMap::new(),
            notifier: tx,
            regions_need_flush_applied: HashSet::default(),
        }
    }

    pub fn new_entry(term: u64, index: u64, req: Option<RaftCmdRequest>) -> Entry {
        let mut e = Entry::new();
        e.set_index(index);
        e.set_term(term);
        req.map(|r| e.set_data(r.write_to_bytes().unwrap()));
        e
    }

    #[test]
    fn test_should_flush_to_engine() {
        // ComputeHash command
        let mut req = RaftCmdRequest::new();
        req.mut_admin_request().set_cmd_type(AdminCmdType::ComputeHash);
        let wb = WriteBatch::new();
        assert_eq!(should_flush_to_engine(&req, wb.count()), true);

        // Write batch keys reach WRITE_BATCH_MAX_KEYS
        let req = RaftCmdRequest::new();
        let wb = WriteBatch::new();
        for i in 0..WRITE_BATCH_MAX_KEYS {
            let key = format!("key_{}", i);
            wb.put(key.as_bytes(), b"value").unwrap();
        }
        assert_eq!(should_flush_to_engine(&req, wb.count()), true);

        // Write batch keys not reach WRITE_BATCH_MAX_KEYS
        let req = RaftCmdRequest::new();
        let wb = WriteBatch::new();
        for i in 0..WRITE_BATCH_MAX_KEYS - 1 {
            let key = format!("key_{}", i);
            wb.put(key.as_bytes(), b"value").unwrap();
        }
        assert_eq!(should_flush_to_engine(&req, wb.count()), false);
    }

    #[test]
    fn test_basic_flow() {
        let (tx, rx) = mpsc::channel();
        let (_tmp, db) = create_tmp_engine("apply-basic");
        let host = Arc::new(CoprocessorHost::new());
        let mut runner = new_runner(db.clone(), host, tx);

        let mut reg = Registration::default();
        reg.id = 1;
        reg.region.set_id(2);
        reg.apply_state.set_applied_index(3);
        reg.term = 4;
        reg.applied_index_term = 5;
        runner.run(Task::Registration(reg.clone()));
        assert!(runner.delegates.get(&2).is_some());
        {
            let delegate = &runner.delegates[&2];
            assert_eq!(delegate.id, 1);
            assert_eq!(delegate.tag, "[region 2] 1");
            assert_eq!(delegate.region, reg.region);
            assert!(!delegate.pending_remove);
            assert_eq!(delegate.apply_state, reg.apply_state);
            assert_eq!(delegate.term, reg.term);
            assert_eq!(delegate.applied_index_term, reg.applied_index_term);
        }

        let (resp_tx, resp_rx) = mpsc::channel();
        runner.run(Task::propose(1,
                                 1,
                                 false,
                                 1,
                                 0,
                                 box move |resp| {
                                     resp_tx.send(resp).unwrap();
                                 }));
        // unregistered region should be ignored and notify failed.
        assert!(rx.try_recv().is_err());
        let resp = resp_rx.try_recv().unwrap();
        assert!(resp.get_header().get_error().has_region_not_found());

        runner.run(Task::propose(1, 2, false, 2, 0, box |_| {}));
        assert!(rx.try_recv().is_err());
        {
            let normals = &runner.delegates[&2].pending_cmds.normals;
            assert_eq!(normals.back().map(|c| c.index), Some(2));
        }

        let (cc_tx, cc_rx) = mpsc::channel();
        runner.run(Task::propose(1,
                                 2,
                                 true,
                                 3,
                                 0,
                                 box move |resp| {
                                     cc_tx.send(resp).unwrap();
                                 }));
        assert!(rx.try_recv().is_err());
        {
            let cc = &runner.delegates[&2].pending_cmds.conf_change;
            assert_eq!(cc.as_ref().map(|c| c.index), Some(3));
        }

        runner.run(Task::propose(1, 2, true, 4, 0, box move |_| {}));
        assert!(rx.try_recv().is_err());
        {
            let cc = &runner.delegates[&2].pending_cmds.conf_change;
            assert_eq!(cc.as_ref().map(|c| c.index), Some(4));
        }
        // propose another conf change should mark previous stale.
        let cc_resp = cc_rx.try_recv().unwrap();
        assert!(cc_resp.get_header().get_error().has_stale_command());

        runner.run(Task::applies(vec![Apply::new(1, 1, vec![new_entry(2, 3, None)])]));
        // non registered region should be ignored.
        assert!(rx.try_recv().is_err());

        runner.run(Task::applies(vec![Apply::new(2, 11, vec![])]));
        // empty entries should be ignored.
        assert!(rx.try_recv().is_err());
        assert_eq!(runner.delegates[&2].term, reg.term);

        let apply_state_key = keys::apply_state_key(2);
        assert!(db.get(&apply_state_key).unwrap().is_none());
        runner.run(Task::applies(vec![Apply::new(2, 11, vec![new_entry(5, 4, None)])]));
        let res = match rx.try_recv() {
            Ok(TaskRes::Applys(res)) => res,
            e => panic!("unexpected apply result: {:?}", e),
        };
        assert_eq!(res.len(), 1);
        let apply_res = &res[0];
        assert_eq!(apply_res.region_id, 2);
        assert_eq!(apply_res.apply_state.get_applied_index(), 4);
        assert!(apply_res.exec_res.is_empty());
        // empty entry will make applied_index step forward and should write apply state to engine.
        assert_eq!(apply_res.metrics.written_keys, 1);
        assert_eq!(apply_res.applied_index_term, 5);
        {
            let delegate = &runner.delegates[&2];
            assert_eq!(delegate.term, 11);
            assert_eq!(delegate.applied_index_term, 5);
            assert_eq!(delegate.apply_state.get_applied_index(), 4);
            let apply_state: RaftApplyState =
                db.get_msg_cf(CF_RAFT, &apply_state_key).unwrap().unwrap();
            assert_eq!(apply_state, delegate.apply_state);
        }

        runner.run(Task::destroy(2));
        let destroy_res = match rx.try_recv() {
            Ok(TaskRes::Destroy(d)) => d,
            e => panic!("expected destroy result, but got {:?}", e),
        };
        assert_eq!(destroy_res.id, 1);
        assert_eq!(destroy_res.applied_index_term, 5);

        runner.shutdown();
    }

    struct EntryBuilder {
        entry: Entry,
        req: RaftCmdRequest,
    }

    impl EntryBuilder {
        fn new(index: u64, term: u64) -> EntryBuilder {
            let req = RaftCmdRequest::new();
            let mut entry = Entry::new();
            entry.set_index(index);
            entry.set_term(term);
            EntryBuilder {
                entry: entry,
                req: req,
            }
        }

        fn capture_resp(self,
                        delegate: &mut ApplyDelegate,
                        tx: Sender<RaftCmdResponse>)
                        -> EntryBuilder {
            let cmd = PendingCmd::new(self.entry.get_index(),
                                      self.entry.get_term(),
                                      box move |r| tx.send(r).unwrap());
            delegate.pending_cmds.append_normal(cmd);
            self
        }

        fn epoch(mut self, conf_ver: u64, version: u64) -> EntryBuilder {
            let mut epoch = RegionEpoch::new();
            epoch.set_version(version);
            epoch.set_conf_ver(conf_ver);
            self.req.mut_header().set_region_epoch(epoch);
            self
        }

        fn put(self, key: &[u8], value: &[u8]) -> EntryBuilder {
            self.add_put_req(None, key, value)
        }

        fn put_cf(self, cf: &str, key: &[u8], value: &[u8]) -> EntryBuilder {
            self.add_put_req(Some(cf), key, value)
        }

        fn add_put_req(mut self, cf: Option<&str>, key: &[u8], value: &[u8]) -> EntryBuilder {
            let mut cmd = Request::new();
            cmd.set_cmd_type(CmdType::Put);
            if let Some(cf) = cf {
                cmd.mut_put().set_cf(cf.to_owned());
            }
            cmd.mut_put().set_key(key.to_vec());
            cmd.mut_put().set_value(value.to_vec());
            self.req.mut_requests().push(cmd);
            self
        }

        fn delete(self, key: &[u8]) -> EntryBuilder {
            self.add_delete_req(None, key)
        }

        fn delete_cf(self, cf: &str, key: &[u8]) -> EntryBuilder {
            self.add_delete_req(Some(cf), key)
        }

        fn add_delete_req(mut self, cf: Option<&str>, key: &[u8]) -> EntryBuilder {
            let mut cmd = Request::new();
            cmd.set_cmd_type(CmdType::Delete);
            if let Some(cf) = cf {
                cmd.mut_delete().set_cf(cf.to_owned());
            }
            cmd.mut_delete().set_key(key.to_vec());
            self.req.mut_requests().push(cmd);
            self
        }

        fn build(mut self) -> Entry {
            self.entry.set_data(self.req.write_to_bytes().unwrap());
            self.entry
        }
    }

    #[test]
    fn test_handle_raft_committed_entries() {
        let (_path, db) = create_tmp_engine("test-delegate");
        let mut reg = Registration::default();
        reg.region.set_end_key(b"k5".to_vec());
        reg.region.mut_region_epoch().set_version(3);
        let mut delegate = ApplyDelegate::from_registration(db.clone(), reg);
        let (tx, rx) = mpsc::channel();

        let put_entry = EntryBuilder::new(1, 1)
            .put(b"k1", b"v1")
            .epoch(1, 3)
            .capture_resp(&mut delegate, tx.clone())
            .build();
        let host = CoprocessorHost::new();
        let mut apply_ctx = ApplyContext::new(&host);
        let res = delegate.handle_raft_committed_entries(&mut apply_ctx, vec![put_entry]);
        db.write(apply_ctx.wb.take().unwrap()).unwrap();
        for (cb, resp) in apply_ctx.cbs.drain(..) {
            cb(resp);
        }
        assert!(res.is_empty());
        let resp = rx.try_recv().unwrap();
        assert!(!resp.get_header().has_error(), "{:?}", resp);
        assert_eq!(resp.get_responses().len(), 1);
        let dk_k1 = keys::data_key(b"k1");
        assert_eq!(db.get(&dk_k1).unwrap().unwrap(), b"v1");
        assert_eq!(delegate.applied_index_term, 1);
        assert_eq!(delegate.apply_state.get_applied_index(), 1);

        let lock_written_bytes = delegate.metrics.lock_cf_written_bytes;
        let written_bytes = delegate.metrics.written_bytes;
        let written_keys = delegate.metrics.written_keys;
        let size_diff_hint = delegate.metrics.size_diff_hint;
        let put_entry = EntryBuilder::new(2, 2).put_cf(CF_LOCK, b"k1", b"v1").epoch(1, 3).build();
        let mut apply_ctx = ApplyContext::new(&host);
        delegate.handle_raft_committed_entries(&mut apply_ctx, vec![put_entry]);
        db.write(apply_ctx.wb.take().unwrap()).unwrap();
        for (cb, resp) in apply_ctx.cbs.drain(..) {
            cb(resp);
        }
        let lock_handle = db.cf_handle(CF_LOCK).unwrap();
        assert_eq!(db.get_cf(lock_handle, &dk_k1).unwrap().unwrap(), b"v1");
        assert_eq!(delegate.metrics.lock_cf_written_bytes,
                   lock_written_bytes + 5);
        assert!(delegate.metrics.written_bytes >= written_bytes + 5);
        assert_eq!(delegate.metrics.written_keys, written_keys + 2);
        assert_eq!(delegate.metrics.size_diff_hint, size_diff_hint + 5);
        assert_eq!(delegate.applied_index_term, 2);
        assert_eq!(delegate.apply_state.get_applied_index(), 2);

        let put_entry = EntryBuilder::new(3, 2)
            .put(b"k2", b"v2")
            .epoch(1, 1)
            .capture_resp(&mut delegate, tx.clone())
            .build();
        let mut apply_ctx = ApplyContext::new(&host);
        delegate.handle_raft_committed_entries(&mut apply_ctx, vec![put_entry]);
        db.write(apply_ctx.wb.take().unwrap()).unwrap();
        for (cb, resp) in apply_ctx.cbs.drain(..) {
            cb(resp);
        }
        let resp = rx.try_recv().unwrap();
        assert!(resp.get_header().get_error().has_stale_epoch());
        assert_eq!(delegate.applied_index_term, 2);
        assert_eq!(delegate.apply_state.get_applied_index(), 3);

        let put_entry = EntryBuilder::new(4, 2)
            .put(b"k3", b"v3")
            .put(b"k5", b"v5")
            .epoch(1, 3)
            .capture_resp(&mut delegate, tx.clone())
            .build();
        let mut apply_ctx = ApplyContext::new(&host);
        delegate.handle_raft_committed_entries(&mut apply_ctx, vec![put_entry]);
        db.write(apply_ctx.wb.take().unwrap()).unwrap();
        for (cb, resp) in apply_ctx.cbs.drain(..) {
            cb(resp);
        }
        let resp = rx.try_recv().unwrap();
        assert!(resp.get_header().get_error().has_key_not_in_region());
        assert_eq!(delegate.applied_index_term, 2);
        assert_eq!(delegate.apply_state.get_applied_index(), 4);
        let dk_k3 = keys::data_key(b"k3");
        // a writebatch should be atomic.
        assert!(db.get(&dk_k3).unwrap().is_none());

        EntryBuilder::new(5, 2).capture_resp(&mut delegate, tx.clone()).build();
        let put_entry = EntryBuilder::new(5, 3)
            .delete(b"k1")
            .delete_cf(CF_LOCK, b"k1")
            .delete_cf(CF_WRITE, b"k1")
            .epoch(1, 3)
            .capture_resp(&mut delegate, tx.clone())
            .build();
        let lock_written_bytes = delegate.metrics.lock_cf_written_bytes;
        let delete_keys_hint = delegate.metrics.delete_keys_hint;
        let size_diff_hint = delegate.metrics.size_diff_hint;
        let mut apply_ctx = ApplyContext::new(&host);
        delegate.handle_raft_committed_entries(&mut apply_ctx, vec![put_entry]);
        db.write(apply_ctx.wb.take().unwrap()).unwrap();
        for (cb, resp) in apply_ctx.cbs.drain(..) {
            cb(resp);
        }
        let resp = rx.try_recv().unwrap();
        // stale command should be cleared.
        assert!(resp.get_header().get_error().has_stale_command());
        let resp = rx.try_recv().unwrap();
        assert!(!resp.get_header().has_error(), "{:?}", resp);
        assert!(db.get(&dk_k1).unwrap().is_none());
        assert_eq!(delegate.metrics.lock_cf_written_bytes,
                   lock_written_bytes + 3);
        assert_eq!(delegate.metrics.delete_keys_hint, delete_keys_hint + 2);
        assert_eq!(delegate.metrics.size_diff_hint, size_diff_hint - 9);

        let delete_entry = EntryBuilder::new(6, 3)
            .delete(b"k5")
            .epoch(1, 3)
            .capture_resp(&mut delegate, tx.clone())
            .build();
        let mut apply_ctx = ApplyContext::new(&host);
        delegate.handle_raft_committed_entries(&mut apply_ctx, vec![delete_entry]);
        db.write(apply_ctx.wb.take().unwrap()).unwrap();
        for (cb, resp) in apply_ctx.cbs.drain(..) {
            cb(resp);
        }
        let resp = rx.try_recv().unwrap();
        assert!(resp.get_header().get_error().has_key_not_in_region());

        let mut entries = vec![];
        for i in 0..WRITE_BATCH_MAX_KEYS {
            let put_entry = EntryBuilder::new(i as u64 + 7, 2)
                .put(b"k", b"v")
                .epoch(1, 3)
                .capture_resp(&mut delegate, tx.clone())
                .build();
            entries.push(put_entry);
        }
        let mut apply_ctx = ApplyContext::new(&host);
        delegate.handle_raft_committed_entries(&mut apply_ctx, entries);
        db.write(apply_ctx.wb.take().unwrap()).unwrap();
        for (cb, resp) in apply_ctx.cbs.drain(..) {
            cb(resp);
        }
        for _ in 0..WRITE_BATCH_MAX_KEYS {
            rx.try_recv().unwrap();
        }
        assert_eq!(delegate.apply_state.get_applied_index(),
                   WRITE_BATCH_MAX_KEYS as u64 + 6);
    }
}<|MERGE_RESOLUTION|>--- conflicted
+++ resolved
@@ -17,12 +17,7 @@
 use std::fmt::{self, Debug, Display, Formatter};
 use std::collections::VecDeque;
 
-<<<<<<< HEAD
-use rocksdb::{DB, WriteBatch, Writable};
-=======
 use rocksdb::{DB, WriteBatch, Writable, WriteOptions};
-use uuid::Uuid;
->>>>>>> b7a7c30a
 use protobuf::RepeatedField;
 
 use kvproto::metapb::{Peer as PeerMeta, Region};
@@ -47,7 +42,8 @@
 const WRITE_BATCH_MAX_KEYS: usize = 128;
 const DEFAULT_APPLY_WB_SIZE: usize = 4 * 1024;
 
-const CFS_NEED_FLUSH: &'static [CfName] = &[CF_DEFAULT, CF_LOCK, CF_WRITE];
+//const KV_CFS_NEED_FLUSH: &'static [CfName] = &[CF_DEFAULT, CF_LOCK, CF_WRITE];
+//const RAFT_CFS_NEED_FLUSH: &'static [CfName] = &[CF_DEFAULT, CF_RAFT];
 
 pub struct PendingCmd {
     pub index: u64,
@@ -335,15 +331,9 @@
             }
         }
 
-<<<<<<< HEAD
-        if !self.pending_remove {
-            self.write_apply_state(apply_ctx.raft_wb_mut());
-        }
-=======
-        //        if !self.pending_remove {
-        //            self.write_apply_state(apply_ctx.wb_mut());
-        //        }
->>>>>>> b7a7c30a
+        // if !self.pending_remove {
+        //     self.write_apply_state(apply_ctx.raft_wb_mut());
+        // }
 
         self.update_metrics(apply_ctx);
         apply_ctx.mark_last_bytes_and_keys();
@@ -387,26 +377,24 @@
             let cmd = parse_data_at(data, index, &self.tag);
 
             if should_flush_to_engine(&cmd, apply_ctx.wb_ref().count()) {
-<<<<<<< HEAD
-                self.write_apply_state(apply_ctx.raft_wb_mut());
-=======
-                // self.write_apply_state(apply_ctx.wb_mut());
->>>>>>> b7a7c30a
+                // self.write_apply_state(apply_ctx.raft_wb_mut());
 
                 self.update_metrics(apply_ctx);
 
                 // flush to engine
                 self.engine
-                    .write_without_wal(apply_ctx.wb.take().unwrap())
+                    .write(apply_ctx.wb.take().unwrap())
                     .unwrap_or_else(|e| {
                         panic!("{} failed to write to engine, error: {:?}", self.tag, e)
                     });
 
-                self.raft_engine
-                    .write(apply_ctx.raft_wb.take().unwrap())
-                    .unwrap_or_else(|e| {
-                        panic!("{} failed to write to engine, error: {:?}", self.tag, e)
-                    });
+                if !apply_ctx.raft_wb_ref().is_empty() {
+                    self.raft_engine
+                        .write(apply_ctx.raft_wb.take().unwrap())
+                        .unwrap_or_else(|e| {
+                            panic!("{} failed to write to engine, error: {:?}", self.tag, e)
+                        });
+                }
 
                 // call callback
                 for (cb, resp) in apply_ctx.cbs.drain(..) {
@@ -1313,12 +1301,14 @@
 
         // Write to engine
         self.db
-            .write_without_wal(apply_ctx.wb.take().unwrap())
-            .unwrap_or_else(|e| panic!("failed to write to engine, error: {:?}", e));
-
-        self.raft_db
-            .write(apply_ctx.raft_wb.take().unwrap())
-            .unwrap_or_else(|e| panic!("failed to write to engine, error: {:?}", e));
+            .write(apply_ctx.wb.take().unwrap())
+            .unwrap_or_else(|e| panic!("failed to write to kv engine, error: {:?}", e));
+
+        if !apply_ctx.raft_wb_ref().is_empty() {
+            self.raft_db
+                .write(apply_ctx.raft_wb.take().unwrap())
+                .unwrap_or_else(|e| panic!("failed to write to raft engine, error: {:?}", e));
+        }
 
         // Call callbacks
         for (cb, resp) in apply_ctx.cbs.drain(..) {
@@ -1381,30 +1371,21 @@
     }
 
     fn handle_flush_applied(&mut self) {
-        let wb = WriteBatch::with_capacity(DEFAULT_APPLY_WB_SIZE);
+        let raft_wb = WriteBatch::with_capacity(DEFAULT_APPLY_WB_SIZE);
         let mut res = Vec::with_capacity(self.regions_need_flush_applied.len());
         for region_id in self.regions_need_flush_applied.drain() {
             let delegate = self.delegates.get(&region_id).unwrap();
-            delegate.write_apply_state(&wb);
+            delegate.write_apply_state(&raft_wb);
             res.push((region_id, delegate.apply_state.clone()));
         }
 
-        // Flush memtables of default/lock/write column families.
-        for cf in CFS_NEED_FLUSH {
-            let cf_handle = rocksdb::get_cf_handle(&self.db, cf).unwrap();
-            self.db.flush_cf(cf_handle, true).unwrap();
-        }
-
-        // Write apply state with WAL.
-        let mut write_opts = WriteOptions::new();
-        write_opts.set_sync(true);
-        self.db.write_opt(wb, &write_opts).unwrap_or_else(|e| {
+        // Write apply state.
+        // let mut write_opts = WriteOptions::new();
+        // write_opts.set_sync(true);
+        // self.raft_db.write_opt(raft_wb, &write_opts).unwrap_or_else(|e| {
+        self.raft_db.write(raft_wb).unwrap_or_else(|e| {
             panic!("failed to flush applied state, error: {:?}", e);
         });
-
-        // Flush memtables of raft column families, and then RocksDB can gc old WAL.
-        let cf_handle = rocksdb::get_cf_handle(&self.db, CF_RAFT).unwrap();
-        self.db.flush_cf(cf_handle, true).unwrap();
 
         // Send result to raftstore.
         self.notifier.send(TaskRes::FlushApplied(res)).unwrap();
