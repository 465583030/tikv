--- conflicted
+++ resolved
@@ -62,9 +62,5 @@
 pub use self::pd::{Task as PdTask, Runner as PdRunner};
 pub use self::consistency_check::{Task as ConsistencyCheckTask, Runner as ConsistencyCheckRunner};
 pub use self::apply::{Task as ApplyTask, Runner as ApplyRunner, TaskRes as ApplyTaskRes, ApplyRes,
-<<<<<<< HEAD
-                      ApplyMetrics, Registration};
-pub use self::append::{Task as AppendTask, Runner as AppendRunner, TaskRes as AppendTaskRes};
-=======
                       ApplyMetrics, Registration, Apply};
->>>>>>> 712f0880
+pub use self::append::{Task as AppendTask, Runner as AppendRunner, TaskRes as AppendTaskRes};